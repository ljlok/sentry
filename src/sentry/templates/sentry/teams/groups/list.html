--- conflicted
+++ resolved
@@ -30,18 +30,14 @@
             <tbody>
                 {% for group in group_list %}
                     <tr>
-<<<<<<< HEAD
                         <td style="vertical-align: middle">
                             <strong><a href="{% url 'sentry-edit-access-group' team.slug group.id %}">{{ group.name }}</a></strong>
                             {% if group.managed %} ({% trans "automatically managed" %}){% endif %}
                         </td>
                         <td style="text-align:center; vertical-align: middle">{{ group.get_type_display }}</td>
-                        <td style="vertical-align: middle" class="align-right"><a href="#" class="btn btn-sm btn-default">{% trans "Remove" %}</a></td>
-=======
-                        <td><a href="{% url 'sentry-edit-access-group' team.slug group.id %}">{{ group.name }}</a>{% if group.managed %} ({% trans "automatically managed" %}){% endif %}</td>
-                        <td style="text-align:center">{{ group.get_type_display }}</td>
-                        <td style="text-align:center"><a href="{% url 'sentry-remove-access-group' team.slug group.id %}" class="btn btn-danger">{% trans "Remove" %}</a></td>
->>>>>>> e79f0cff
+                        <td style="vertical-align: middle" class="align-right">
+                            <a href="{% url 'sentry-remove-access-group' team.slug group.id %}" class="btn btn-danger">{% trans "Remove" %}</a>
+                        </td>
                     </tr>
                 {% endfor %}
             </tbody>
